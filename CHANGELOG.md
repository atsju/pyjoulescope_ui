
# CHANGELOG

This file contains the list of changes made to pyjoulescope_ui.


<<<<<<< HEAD
## 0.10.0

2022 May 4 [in progress]

* Upgraded from Pyside2 (5.15) to PySide6 (6.3.0).
  Blocking [QTBUG-101047](https://bugreports.qt.io/browse/QTBUG-101047) fixed in 6.3.0. 
* Upgraded from pyinstaller 4.9 to 5.0.
* 
=======
## 0.9.12

2022 May 31 [in progress]

* Fixed CSV time precision to match reduction_frequency #159
>>>>>>> cd225a26


## 0.9.11

2022 Feb 22

* Fixed waveform context menu (QtGui.QMenu -> QtWidgets.QMenu).
* Fixed range tools on JLS v2 files (except for export) #131
* Added "General/window_on_top" preference #138
* Made y-axis markers consistent #124
* Addressed OSX Data loss while running in background #139 using appnope package.
* Fixed incorrect instantiation of Qt Thread from a python thread.  May fix #132.
* Added "Widgets/Waveform/scale" property for default waveform scale #135
* Unsubscribed Single Value Widget when closed.
* Fixed JLS open not updating view to full-resolution waveform #143
* Added macOS signature and notarization #18


## 0.9.10

2021 Nov 19

* Added "--window_state" command line argument
* Fixed USB Inrush test #134
* Fixed data_path_type "Use fixed data_path" #136


## 0.9.9

2021 Jul 7

*   Fixed dual marker stats and waveform right-side stats (pyjls 0.3.2).  


## 0.9.8

2021 May 11

*   Added firmware 1.3.4 to support 2021B1 units. 


## 0.9.7

2021 Apr 14

*   Fixed annotation save when exporting data range. 


## 0.9.6

2021 Apr 12

*   Added text annotation fix.  Thank you Selmen Dridi!
*   Fixed crash when logging is disabled #120.
*   Added waveform pan when holding shift while scrolling #123.
*   Improved waveform right-click context menu.
*   Added annotation save/load #41.
*   Added macOS packaging support for new homebrew distribution.


## 0.9.5

2021 Mar 9

*   Fixed delta time computation (dual markers) for JLS v2.
*   Fixed crash on viewing JLS v2 signal with no data.
*   Fixed min/max fill color.
*   Added annotation group_id support.
*   Fixed race condition when start UI with JLS file argument.
*   Load base recording if user selects an annotation file.


## 0.9.4

2021 Feb 27

*   Fixed Tools → Clear Accumulator #111
*   Copied Single Value Widget value to clipboard on mouse click #113
*   Used PySide.QtCore.Qt instead of PySide.QtGui.Qt #115
*   Added error handling to log file cleanup.
*   Fixed crash on invalid window_state #116
*   Reduced exception catching from "except:" to "except Exception:"
*   Fixed clear accumulators also affecting CSV capture #117
*   Added JLS v2 file format reader.
*   Added text annotations.
*   Added support for separate JLS files containing annotations.


## 0.9.3

2020 Nov 20

*   Fixed y-axis marker text value when in logarithmic mode #104.
*   Fixed y-axis markers during linear <-> logarithmic mode switch.
*   Fixed dependencies and README.
*   Improved JLS read performance for downsampled files using joulescope 0.9.3 #102
*   Added waveform hotkeys for zoom all and clear all markers #105
*   Added path option as fixed, most recently, used or most recently saved #92
*   Clear energy and charge on JLS file open and "disable" device #99
*   Fixed multimeter value to work on units and names #89
*   Fixed display artifact on x-axis timescale #97
*   Added elapse time display formatting option as Units → elapsed_time #88
*   Added click on multimeter accumulate text to copy.
*   Fixed automatic "play" when switching between Joulescopes #94
*   Forced waveform update on streaming stop #109
*   Modified Joulescope UI to work with MacOS 11.0.1, Big Sur #108


## 0.9.2

2020 Aug 13

*   Reverted macOS to PySide2 5.14.2.3 to avoid the QT bug:
    https://bugreports.qt.io/browse/QTBUG-84879.
*   No change for Windows & Linux which still used 5.15.0.


## 0.9.1

2020 Aug 12

*   Added "system", "dark", and "light" theme options #72.
*   Added frequency analysis that computes the Welch periodogram.
*   Improved range tool exception handling.
*   Fixed y-axis markers.
*   Fixed firmware upgrade crashed after completion (stuck at 99%).
*   Fixed firmware upgrade progress bar update event spamming.
*   Added raw processor preference-based configuration for files.
*   Added marker statistics display to left, right, or off.
*   Fixed y-axis scale setting to update correctly when changed.
*   Added Help → Changelog display.


## 0.9.0

2020 Aug 2

*   Modified Control widget to display accumulator time and selected field.
*   Renamed Tools → Clear Energy to Clear Accumulators and added undo.
*   Added move markers on click & drag #35.
*   Added dual markers "Scale to fit" feature #66.
*   Added keyboard movement/zoom of waveform display #11.
*   Added marker colors #57.
*   Migrated to official pyqtgraph 0.11.0.
*   Added save waveform as image #81
*   Added save/export current waveform buffer #10
*   Fixed dragging the endpoints of the top x-axis scroll bar #24
*   Added marker name text to flag and changed dual marker flag shape.
*   Added keybinding "S" and "D" to add single and dual markers, respectively #9.
*   Fixed pixelated button icons in oscilloscope view by using SVG icons #1.
*   Added subtle "blink" to record button when active.
*   Added File → Open Recent #43.
*   Added "active marker" so most recently used marker is clickable.
*   Fixed undo for marker move.
*   Added "revert" if right-click while moving marker.
*   Added algorithm to place new markers in open space #59.
*   Added copy waveform to clipboard #81
*   Added save entire buffer to file #82.
*   Removed export dialog.  Directly bring up save file dialog.
*   Bound markers to the waveform area.  Restrict from y-axis & statistics.
*   Fixed current range "zoom out" when output switch is "off".
*   Added on/off switch #84.
*   Added horizontal markers to the waveform widget #37.
*   Added statistics on/off for all vertical markers #12.
*   Improved multimeter view grid layout.
*   Clear accumulator immediately even when not streaming #86.
*   Added click to copy multimeter value to clipboard #87.
*   Added record statistics to CSV option #85.
*   Fixed multimeter view to display elapsed seconds, no SI prefix.
*   Added accumulator start time to multimeter view.
*   Updated to pyjoulescope 0.9.0 with support for firmware 1.3.0.


## 0.8.16

2020 May 29

*   Fixed dragging y-axis range #65.
*   Mapped space bar keyboard shortcut to toggle device run/pause #78.
*   Updated to PySide2 5.15.0 and pyqraph development latest.
*   Add workaround to prevent main Qt event thread blocking on Windows
    when using QFileDialog convenience functions.
*   Fixed race condition when stopping recording.
*   Fixed streaming stop not fully stopping any recording in progress.


## 0.8.14

2020 May 8

*   Added encoding='utf-8' to setup.py to fix package install on macOS.
*   Fixed momentary power OUT power glitch when reconnecting using 'auto'.
*   Fixed progress bar displaying while still configuring data export #77.
*   Fixed JLS load to better handle truncated files.
*   Modified dependencies to support both Python 3.7 and Python 3.8.


## 0.8.12

2020 Apr 27

*   Fixed plugin window instances become invalid #74.
*   Improved logging for multiprocessing.
*   Fixed downsampled JLS files display dropped samples as 0 #75.
*   Added preference to elevate Windows process priority, enabled by default.


## 0.8.11

2020 Apr 10

*   Fixed waveform Y-Axis zoom only zooms out with trackpad #70.
*   Fixed PySide2 imports #71.
*   Fixed Widgets to use Python float rather than numpy.float32/64.
*   Reverted to PySide 5.13.2.
*   Improved thread safety for main thread and range tool.
*   Fixed exporter to delete partial file when cancelled by user.


## 0.8.10

2020 Apr 2

*   Reduced CPU cycles when viewing JLS file with markers after streaming.
*   Fixed crash while running plugins #67.
*   Updated from PySide2 5.14.1 to PySide2 5.14.2.


## 0.8.9

2020 Mar 23

*   Fixed poor performance caused by GPIO Widget #60.
*   Added Preferences Dialog Help #52. 
*   Added marker Clear button to Waveform Control Widget #49.
*   Fixed "Add Single" marker button not working correctly. 
*   Added Waveform Control button to zoom out to full x-axis extents.
*   Added discrete Waveform Control buttons to toggle signal display #50.
*   Added device recovery rate limit.  Previous version was spamming the
    recovering device which caused more problems.
*   Modified command-line to accept all Joulescope package commands.
*   Fixed command-line filename argument support #62.
*   Fixed current ranging preferences #63.
*   Improved handling of empty JLS files and zero length data.
*   Resized waveform signal statistics text to fit #54.
*   Resized waveform marker text to fit.
*   Added feature to move both dual markers on CTRL left click #56.
*   Corrected widget heights for Control, Waveform Control, Single Value, GPIO.


## 0.8.6

2020 Feb 26

*   Fixed export to JLS not working #47.
*   Improved error handling on invalid config file and bad values #45.
*   Improved startup error handling and logging #45.
*   Improved startup error dialog with instructions and links #45.
*   Added charge and energy unit preferences #39.
*   Moved Δt to consistently be the last statistic in waveform view.
*   Added default filename for "Export data".
*   Fixed preferences UI profile "Reset" and "Reset to Defaults" #44.
*   Improved "General/data_path" error handling #32.
*   Added device reopen after changing critical device parameters #42.
    Parameters: buffer_duration, reduction_frequency, sampling_frequency.
*   Added support for the new joulescope 0.8.5 samples_get return format.


## 0.8.3

2020 Feb 19

*   Added downsampling support.
*   Changed i_range preference default to "auto" (was "off").
*   Modified marker statistics to use same font style as waveform statistics.


## 0.8.0

2020 Feb 18

*   Fixed firmware version check to work with untagged development builds.
*   Added support for joulescope 0.8.0 unified statistics data structure.
*   Fixed issue #40: Added ∫ and Δt back to dual marker statistics.
*   Added parameter to show/hide Δt dual marker statistic.
*   Reorganized device parameters into settings, extio and Current Ranging.
*   Updated PySide2 build process and version definition.  Removed VERSION.
*   Added color parameters for waveform mean/min/max/fill.
*   Fixed marker text position when y-axis scale changes.
*   Fixed y-axis range to auto not causing immediate autoscale #21


## 0.7.0

2019 Dec 4

*   Implemented Command pattern with preferences.  The application now supports
    undo/redo using the standard keys combinations: CTRL-Z & CTRL-Y on windows.
    Refactored code.
*   Fixed single value widget to display value in its own best unit scale.
*   Renamed "command" to "entry_point" to prevent confusion with UI "commands".
*   Addressed crashes on marker removal.
*   Updated Preferences dialog to support user-defined profiles.
*   Updated software to save and restore settings within each profile.
*   Added ability to set fonts and colors for Multimeter and Waveform widgets.
    Include Lato font by default for all platforms.
*   Added Help → View Logs...
*   Added software release channel selection: alpha, beta, stable.
*   Updated to Python 3.7.5 (was 3.7.3).
*   Added "Waveform Control" widget, part of the Oscilloscope View by default.
*   Run garbage collector on device disconnect, which ensures StreamBuffer
    is correctly freed.
*   Modified default paths to be more platform-friendly.


## 0.6.10

2019 Oct 23

*   Fixed current range glitch filter using invalid sample data.
    The glitch filter could occasionally use one sample of invalid data during
    the computation of the "pre" mean component.  The underlying cause was 
    that the pre mean value was computed over a FIFO that was rolling over 1 
    sample too late.  This injected up to one sample of undefined data. 
    For a length n pre value, this error occurred on roughly (n - 1) / 8 
    current range transitions.  Testing shows that we were lucky on 
    Win10 and the data was not a huge floating point number.
    Added unit test and fixed.
*   Added support for new download.joulescope.com site.
    Support new https://download.joulescope.com/joulescope_install/index.json 
    format.
    Modified URLS to point directly to https://download.joulescope.com rather 
    than https://www.joulescope.com.


## 0.6.8

2019 Oct 15

*   Fixed data-dependent single NaN sample insertion. Only occurred when
    i_range was 3 or 7 and current LSBs was saturated.
    Affects 0.6.0 through 0.6.7.
*   Added customizable current range switching filter available through 
    File → Preferences → Current Ranging.
*   Changed default current range switch filter from mean_0_3_1 to mean_1_n_1,
    which significantly reduces the displayed glitches on current ranging.
    If you like the old behavior, File → Preferences → Current Ranging to
    set type: mean, samples_pre: 0, samples_window: 3, samples_post: 1.
    The drawback is that up to 8 samples (4 µs) of data can be filtered out.


## 0.6.6

2019 Oct 9

* Fixed configuration to work on new installations (error introduced in 0.6.5).


## 0.6.5

2019 Oct 9

* Converted JSON5 config_def to python to improve start time.
* Updated to latest pyqtgraph.
* Improved waveform performance by only updating curve fill when needed.


## 0.6.4

2019 Oct 3

* Added NaN checks in multimeter when accumulating (Issue #2).
* Added configurable stream buffer duration (was fixed at 30 seconds).
* Added general-purpose input (GPI) support.
* Only update oscilloscope when visible (improve performance).


## 0.6.3

2019 Sep 22

*   Only display mean for signal markers when zoomed to single sample.


## 0.6.2

2019 Sep 20

*   Fixed log warning for on_fps_timer.
*   Fixed error that prevented "Export data" on open JLS file.
*   Sign macOS distribution and application.


## 0.6.1

2019 Sep 17

*   Fixed "record" function not working on Windows due to multiprocessing and
    pyinstaller EXE packaging.
*   Applied calibration to "zoomed-out" data on dual marker export. All existing
    files created with dual marker export are invalid when the view window is
    more than a couple seconds (actual duration varies), but the zoomed-in
    data is still valid.

## 0.6.0

2019 Sep 16

*   Added plugins and range_tool.  Refactored export & USB Inrush.
*   Added histogram-based plugins (author Axel Jacobsen).
*   Updated pyqtgraph
*   Added RangeToolInvocation methods marker_single_add and marker_dual_add.
*   Added check and UI status warning when device does not support dual markers.
*   Improved logging.
*   Added range_tool plugins submenus.
*   Added fault handler (such as segmentation faults) output to log.
*   Modified dual marker delta time to display in engineering notation.
*   Updated the getting started guide.
*   Persisted accumulated charge/energy across device disconnect/connect.
*   Fixed single marker to display "No data" over missing samples.
*   Fixed y-axis waveform autoranging when min/max traces are not shown.
*   Modified codebase to use new joulescope.Driver StreamProcessApi, 
    elimination of recording_start and recording_stop.
*   Implemented improved frame rate limiting.
*   Refactored to support new data_update format with integrated view details.
*   Added Δt indication for statistics computed over visible window.
*   Moved RecordingViewerDevice to operate in its own thread for improved 
    performance.  Allows software to condense multiple requests, such as
    during mouse click & drag.
*   Moved JLS recording to its own process so that OS file write stalls do
    not cause sample drops.


## 0.5.1

2019 Aug 11

*   Fixed show_min_max preferences change from off to lines.
*   Use default config value on invalid value & log error (not throw).
*   Added Device.on_close configurable behavior.
*   Fixed sensor programming when unprogrammed (see joulescope 0.5.1).


## 0.5.0

2019 Jul 26

*   Fixed energy not displaying in "Single Value Display".
*   Fixed "Tools -> Clear Energy" not clearing energy on multimeter view.
*   Added firmware update to 1.1.0.
    *   Fixed negative voltage current range oscillation.
    *   Improved USB enumeration and reliability issues (LPC silicon errata).
    *   Improved autoranging to use device calibration for consistent behavior
        across devices.
    *   Eliminated switching glitches between current auto ranging and manual ranging
*   Improved bootloader recovery handling.
*   Removed NaN injection that caused invalid multimeter displays.
*   Added logical USB suspend/resume support to correctly resume streaming.
*   Improved USB device robustness and error handling, particularly for macOS.
*   Fixed multimeter view showing 0 current by forcing current autoranging.
*   Added optional JLS filename command line argument & Windows file association.
*   Changed window title to match active source: device or file.
*   Improved macOS dmg file.


## 0.4.6

2019 Jul 15

*   Fixed .gitignore to exclude pyqtgraph git dependency download in place.
*   Added VSCode launch file.
*   Addressed pip install "ModuleNotFoundError: No module named 'pyside2uic'"
*   Updated README: pip install joulescope_ui does not work with forked pyqtgraph.
*   Defer device close on File->Open until correct file name provided. Cancel does not change operation.
*   Fixed recordings to capture the correct data in 5V range. Captures made with 
    previous versions will presume 15V range when zoomed in.
*   Added source indicator with USB streaming health in status bar.
*   Add new signal to each existing dual marker.
*   Apply i_range and v_range Preferences only on change.
*   Display total charge in addition to energy on multimeter view.
*   Updated to Qt5/PySide2 5.13.0.


## 0.4.5

2019 Jul 2

*   Added "Annotations" -> "Clear all" option.
*   Increased startup logging to isolate Qt show().
*   Added platform information to info.
*   Added link to User's Guide in Help menu.
*   Modified Multimeter View to automatically start device streaming.


## 0.4.4

2019 Jun 28

*   Fixed pyqtgraph dependency.
*   Updated "Quick Start" in README.md.


## 0.4.3

2019 Jun 28

*   Used new joulescope.bootloaders_run_application() for better error handling.
*   Improved logging to include header with joulescope and platform information.
*   Added "--file_log_level" command line option.
*   Display Qt Window when configuration initialization fails.


## 0.4.2

2019 Jun 24

*   Added more verbose console stdout log messages (include timestamp).
*   Removed default loggers when invoked as a joulescope command.
*   Improved joulescope device logging and error handling, particularly for 
    libusb (Linux/Mac), using joulescope 0.4.2.


## 0.4.1

2019 Jun 20

*   Use the Waveform preferences.
*   Added "fill" option for show_min_max.


## 0.4.0

2019 Jun 20

*   Improved file logging.
*   Improved application robustness.
    *   Added periodic device scan, because bad things happen.
    *   Catch and handle more exceptions.
    *   Automatically attempt to recover when a device is "lost".
    *   Eliminated repeated parameter initialization x number of device disconnects.
*   Added stdout console logging command line option.
*   Made manual rescan interval configurable and "off" by default.
*   Hide all oscilloscope traces on data clear.
*   Refactored statistics and added statistics_get to RecordingViewerDevice.
*   Added Help -> "Credits" to the user interface with credits & licenses.
*   Added marker right-click context menu.
*   Added dual marker data export to CSV.
*   Added dual marker data export to JLS.
*   Added dual marker data export to BIN.


## 0.3.0

2019 Apr 27

*   Improved error handling for underlying driver/fw/hw errors.
*   Added command-line option to specify the joulescope device name.
*   Added compliance testing mode.
*   Added logging to file.
*   Fixed Device.i_range and Device.v_range preferences.
*   Added alias values to the configuration.


## 0.2.7

2019 Mar 2

*   Improved device open error handling
*   Managed future features
*   Added waveform options: hide min/max signals, show grid, trace width.
*   Display Joulescope driver version in ABOUT.
*   Added support for older Mac OS X versions when packaged.
*   Automatically package Windows, Linux & Mac OS X applications.


## 0.2.6

2019 Feb 16

*   Use "joulescope" 0.2.6.
*   Added "power" plot.


## 0.2.5

2019 Feb 14

*   Addressed Win 10 issue with pyinstaller.
    See https://github.com/pyinstaller/pyinstaller/issues/4040
*   Do not display README.md on Windows install.


## 0.2.4

2019 Feb 10

*   Fixed buttons on oscilloscope plots - png icons instead of unicode text.
*   Disable left button action when no tool is selected on oscilloscope. 
    Was previously keeping the last selected tool.
*   Explicitly set statistics label widths to prevent resizing as value changes.
*   Added "Clear Energy" tool to reset energy to 0.0.


## 0.2.3

2019 Feb 8

*   Added y-axis oscilloscope autoranging by default.
*   Improved zoom ease of use.  Scroll wheel now better matches "expectations"
*   Always zoom in on right click & drag.
*   Add pan/move option for left click.  Enabled by default.
*   Suppress glitches (up to 2 samples) which occur on current range switches.
*   Fixed exception that prevented preferences from saving correctly.
*   Started "save", but still work in progress.


## 0.2.2

2019 Jan 27

*   Fixed file load.
*   Added single marker to oscilloscope widgets.


## 0.2.1

2019 Jan 25

*   Added linux support using libusb.
*   Added Mac OS X support using libusb.


## 0.1.0

2018 Oct 10

*   Initial public release.<|MERGE_RESOLUTION|>--- conflicted
+++ resolved
@@ -4,22 +4,20 @@
 This file contains the list of changes made to pyjoulescope_ui.
 
 
-<<<<<<< HEAD
 ## 0.10.0
 
-2022 May 4 [in progress]
+2022 May 31 [in progress]
 
 * Upgraded from Pyside2 (5.15) to PySide6 (6.3.0).
   Blocking [QTBUG-101047](https://bugreports.qt.io/browse/QTBUG-101047) fixed in 6.3.0. 
 * Upgraded from pyinstaller 4.9 to 5.0.
-* 
-=======
+
+
 ## 0.9.12
 
 2022 May 31 [in progress]
 
 * Fixed CSV time precision to match reduction_frequency #159
->>>>>>> cd225a26
 
 
 ## 0.9.11
